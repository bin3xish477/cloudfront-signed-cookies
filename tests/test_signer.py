import pytest
from datetime import datetime
from cloudfront_signed_cookies.signer import Signer
from cloudfront_signed_cookies.errors import (
    InvalidCustomPolicy,
    PrivateKeyNotFound,
    InvalidCloudFrontKeyId,
)

signer: Signer = Signer(
    cloudfront_key_id="46858301-6fdb-4645-a522-d09b5dea27a5",
    priv_key_file="./certs/private_key.pem",
)


def test_generate_cookies():
    cookies: dict = signer.generate_cookies(
        Resource="https://s3.amazonaws.com/somefile.txt",
        Policy={},
        SecondsBeforeExpires=3600,
    )
    assert cookies != {}


def test_private_key_file_not_exists():
    with pytest.raises(PrivateKeyNotFound):
        Signer(
            cloudfront_key_id="46858301-6fdb-4645-a522-d09b5dea27a5",
            priv_key_file="./certs/file_not_exits.pem",
        )


def test_generated_cookies_with_custom_policy():
    signer.generate_cookies(
        Policy={
            "Statement": [
                {
                    "Resource": "https://example.com/somefile.txt",
                    "Condition": {
                        "DateLessThan": {
                            "AWS:EpochTime": int(datetime.now().timestamp())
                        },
                        "IpAddress": {"AWS:SourceIp": "10.10.10.0/24"},
                    },
                }
            ]
        },
        SecondsBeforeExpires=600,
    )


def test_custom_policy_for_missing_statement():
    with pytest.raises(InvalidCustomPolicy):
        signer.generate_cookies(
            Policy={"InvalidKey": []},
            SecondsBeforeExpires=600,
        )


def test_for_empty_resource_with_custom_policy():
    with pytest.raises(ValueError):
        signer.generate_cookies(
            SecondsBeforeExpires=600,
        )


def test_custom_policy_for_incorrect_resource_type():
    with pytest.raises(InvalidCustomPolicy):
        signer.generate_cookies(
            Policy={"Statement": [{"Resource": 1}]},
            SecondsBeforeExpires=600,
        )


def test_custom_policy_for_missing_conditions():
    with pytest.raises(InvalidCustomPolicy):
        signer.generate_cookies(
            Policy={"Statement": [{"Resource": "URL"}]},
            SecondsBeforeExpires=600,
        )


def test_custom_policy_for_invalid_keys():
    with pytest.raises(InvalidCustomPolicy):
        signer.generate_cookies(
            Policy={
                "Statement": [{"Resource": "URL", "Condition": {"InvalidKey": "value"}}]
            },
            SecondsBeforeExpires=600,
        )


def test_custom_policy_for_invalid_subkeys():
    with pytest.raises(InvalidCustomPolicy):
        signer.generate_cookies(
            Policy={
                "Statement": [
                    {
                        "Resource": "URL",
                        "Condition": {"DateLessThan": {"InvalidSubKey": 1000}},
                    }
                ]
            },
            SecondsBeforeExpires=600,
        )


def test_custom_policy_for_invalid_subkey_types():
    with pytest.raises(InvalidCustomPolicy):
        signer.generate_cookies(
            Policy={
                "Statement": [
                    {
                        "Resource": "URL",
                        "Condition": {"DateLessThan": {"AWS:EpochTime": "not_an_int"}},
                    }
                ]
            },
            SecondsBeforeExpires=600,
        )


def test_for_invalid_cloudfront_key_id():
    with pytest.raises(InvalidCloudFrontKeyId):
        Signer(
            cloudfront_key_id="134041ajfdfadf0", priv_key_file="./certs/private_key.pem"
        )


def test_for_invalid_custom_policy_date_range():
    with pytest.raises(InvalidCustomPolicy):
        signer.generate_cookies(
            Policy={
                "Statement": [
                    {
                        "Resource": "URL",
                        "Condition": {
                            "DateLessThan": {"AWS:EpochTime": 10010},
                            "DateGreaterThan": {"AWS:EpochTime": 10020},
                        },
                    }
                ]
            },
            SecondsBeforeExpires=600,
        )

<<<<<<< HEAD

=======
>>>>>>> 2eb0a94c
def test_for_missing_expiration_date_condition_key():
    with pytest.raises(InvalidCustomPolicy):
        signer.generate_cookies(
            Policy={
                "Statement": [
                    {
                        "Resource": "URL",
                        "Condition": {
                            "DateGreaterThan": {"AWS:EpochTime": 1000},
                        },
                    }
                ]
            },
            SecondsBeforeExpires=600,
        )


<|MERGE_RESOLUTION|>--- conflicted
+++ resolved
@@ -144,10 +144,7 @@
             SecondsBeforeExpires=600,
         )
 
-<<<<<<< HEAD
 
-=======
->>>>>>> 2eb0a94c
 def test_for_missing_expiration_date_condition_key():
     with pytest.raises(InvalidCustomPolicy):
         signer.generate_cookies(
@@ -162,6 +159,4 @@
                 ]
             },
             SecondsBeforeExpires=600,
-        )
-
-
+        )